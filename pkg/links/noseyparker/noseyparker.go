--- conflicted
+++ resolved
@@ -30,10 +30,6 @@
 
 	go func() {
 		defer func() {
-<<<<<<< HEAD
-			// Always signal completion, even if there's an error
-=======
->>>>>>> 2af6e196
 			n.done <- true
 		}()
 
